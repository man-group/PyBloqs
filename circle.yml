machine:
  environment:
    COVERALLS_REPO_TOKEN: WnzSri2b3no9Fh0buPancG1krS4jVfQiG

dependencies:
  pre:
    # Load wkhtmltopdf from source since version in Ubuntu is ANCIENT!
    - wget http://download.gna.org/wkhtmltopdf/0.12/0.12.4/wkhtmltox-0.12.4_linux-generic-amd64.tar.xz
    - tar Jxvf wkhtmltox-0.12.4_linux-generic-amd64.tar.xz
    # Install Ubuntu packages
    - sudo apt-get update
    - sudo apt-get install poppler-utils     # pdfinfo for tests
    - sudo apt-get install pandoc            # pandoc for converting iPython notebooks to html in docs
    - sudo apt-get install python-tk         # for headless drawing of notebook content
<<<<<<< HEAD
    - pip install tox
    - pip install tox-pyenv
=======
    # Install pdfinfo for tests
    - pip install beautifulsoup4
    - pip install matplotlib
    - pip install markdown
    - pip install html5lib
    - pip install pandas
    - pip install docutils
    - pip install lxml
    - pip install pyyaml
    - pip install jinja2
    - pip install mock
    - pip install pytest
    - pip install pytest-cov
    - pip install coveralls
    - pip install sphinx
    - pip install nbsphinx
    - pip install ipython[notebook]
    - pip install jsmin
>>>>>>> 48082edf
    # Load highcharts files locally
    - npm install highcharts highcharts-heatmap highcharts-export-csv highcharts-exporting highcharts-funnel
  override:
    - pyenv local 2.7.12 3.5.3 

test:
  override:
    - tox
  post:
    - coveralls
    - python setup.py build_sphinx<|MERGE_RESOLUTION|>--- conflicted
+++ resolved
@@ -12,29 +12,9 @@
     - sudo apt-get install poppler-utils     # pdfinfo for tests
     - sudo apt-get install pandoc            # pandoc for converting iPython notebooks to html in docs
     - sudo apt-get install python-tk         # for headless drawing of notebook content
-<<<<<<< HEAD
     - pip install tox
     - pip install tox-pyenv
-=======
-    # Install pdfinfo for tests
-    - pip install beautifulsoup4
-    - pip install matplotlib
-    - pip install markdown
-    - pip install html5lib
-    - pip install pandas
-    - pip install docutils
-    - pip install lxml
-    - pip install pyyaml
-    - pip install jinja2
-    - pip install mock
-    - pip install pytest
-    - pip install pytest-cov
     - pip install coveralls
-    - pip install sphinx
-    - pip install nbsphinx
-    - pip install ipython[notebook]
-    - pip install jsmin
->>>>>>> 48082edf
     # Load highcharts files locally
     - npm install highcharts highcharts-heatmap highcharts-export-csv highcharts-exporting highcharts-funnel
   override:
@@ -45,4 +25,5 @@
     - tox
   post:
     - coveralls
-    - python setup.py build_sphinx+    - python setup.py build_sphinx
+    